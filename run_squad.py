--- conflicted
+++ resolved
@@ -29,6 +29,7 @@
 import torch
 from torch.utils.data import DataLoader, SequentialSampler
 from tqdm import tqdm
+from flask import g
 from transformers import (
     WEIGHTS_NAME,
     AlbertConfig,
@@ -48,11 +49,7 @@
     XLNetTokenizer,
     squad_convert_examples_to_features,
 )
-<<<<<<< HEAD
 from custom_predict import (
-=======
-from .custom_predict import (
->>>>>>> 098ac771
     custom_compute_predictions_log_probs,
     custom_compute_predictions_logits,
 )
@@ -337,7 +334,7 @@
             args.version_2_with_negative,
             args.null_score_diff_threshold,
         )
-    print(prediction)
+    # print(prediction)
     # Compute the F1 and exact scores.
     # results = squad_evaluate(examples, predictions)
     # SQuAD 2.0
@@ -402,11 +399,7 @@
                 tfds_examples, evaluate=evaluate
             )
         else:
-            processor = (
-                CustomSquadV2Processor()
-                if args.version_2_with_negative
-                else SquadV1Processor()
-            )
+            processor = CustomSquadV2Processor()
             examples = (
                 processor.get_dev_examples(
                     args.data_dir, predict_data=args.predict_data
@@ -654,7 +647,8 @@
 
     # Evaluate
     # result = evaluate(args, model, tokenizer, prefix=global_step)
-    evaluate(args, model, tokenizer, prefix=global_step)
+    prediction = evaluate(args, model, tokenizer, prefix=global_step)
+    print(prediction)
 
     # result = {
     #     (f"{k}_{global_step}" if global_step else k): v
